import os

from marker.services.gemini import GoogleGeminiService

os.environ["TOKENIZERS_PARALLELISM"] = "false"  # disables a tokenizers warning

import inspect
from collections import defaultdict
from functools import cache
from typing import Annotated, Any, Dict, List, Optional, Type, Tuple

from marker.processors import BaseProcessor
from marker.processors.llm.llm_table_merge import LLMTableMergeProcessor
from marker.providers.registry import provider_from_filepath
from marker.builders.document import DocumentBuilder
from marker.builders.layout import LayoutBuilder
from marker.builders.llm_layout import LLMLayoutBuilder
from marker.builders.line import LineBuilder
from marker.builders.ocr import OcrBuilder
from marker.builders.structure import StructureBuilder
from marker.converters import BaseConverter
from marker.processors.blockquote import BlockquoteProcessor
from marker.processors.code import CodeProcessor
from marker.processors.debug import DebugProcessor
from marker.processors.document_toc import DocumentTOCProcessor
from marker.processors.equation import EquationProcessor
from marker.processors.footnote import FootnoteProcessor
from marker.processors.ignoretext import IgnoreTextProcessor
from marker.processors.line_numbers import LineNumbersProcessor
from marker.processors.list import ListProcessor
from marker.processors.llm.llm_complex import LLMComplexRegionProcessor
from marker.processors.llm.llm_form import LLMFormProcessor
from marker.processors.llm.llm_image_description import LLMImageDescriptionProcessor
from marker.processors.llm.llm_table import LLMTableProcessor
from marker.processors.llm.llm_text import LLMTextProcessor
from marker.processors.page_header import PageHeaderProcessor
from marker.processors.reference import ReferenceProcessor
from marker.processors.sectionheader import SectionHeaderProcessor
from marker.processors.table import TableProcessor
from marker.processors.text import TextProcessor
from marker.processors.llm.llm_equation import LLMEquationProcessor
from marker.renderers.markdown import MarkdownRenderer
from marker.schema import BlockTypes
from marker.schema.blocks import Block
from marker.schema.registry import register_block_class
from marker.util import strings_to_classes
from marker.processors.llm.llm_handwriting import LLMHandwritingProcessor
from marker.processors.order import OrderProcessor


class PdfConverter(BaseConverter):
    """
    A converter for processing and rendering PDF files into Markdown, JSON, HTML and other formats.
    """
    override_map: Annotated[
        Dict[BlockTypes, Type[Block]],
        "A mapping to override the default block classes for specific block types.",
        "The keys are `BlockTypes` enum values, representing the types of blocks,",
        "and the values are corresponding `Block` class implementations to use",
        "instead of the defaults."
    ] = defaultdict()
    use_llm: Annotated[
        bool,
        "Enable higher quality processing with LLMs.",
    ] = False
    default_processors: Tuple[BaseProcessor, ...] = (
        OrderProcessor,
        BlockquoteProcessor,
        CodeProcessor,
        DocumentTOCProcessor,
        EquationProcessor,
        FootnoteProcessor,
        IgnoreTextProcessor,
        LineNumbersProcessor,
        ListProcessor,
        PageHeaderProcessor,
        SectionHeaderProcessor,
        TableProcessor,
        LLMTableProcessor,
        LLMTableMergeProcessor,
        LLMFormProcessor,
        TextProcessor,
        LLMTextProcessor,
        LLMComplexRegionProcessor,
        LLMImageDescriptionProcessor,
        LLMEquationProcessor,
        LLMHandwritingProcessor,
        ReferenceProcessor,
        DebugProcessor,
    )

    def __init__(
        self,
        artifact_dict: Dict[str, Any],
        processor_list: Optional[List[str]] = None,
        renderer: str | None = None,
        llm_service: str | None = None,
        config=None
    ):
        super().__init__(config)

        for block_type, override_block_type in self.override_map.items():
            register_block_class(block_type, override_block_type)

        if processor_list:
            processor_list = strings_to_classes(processor_list)
        else:
            processor_list = self.default_processors

        if renderer:
            renderer = strings_to_classes([renderer])[0]
        else:
            renderer = MarkdownRenderer

        if llm_service:
            llm_service_cls = strings_to_classes([llm_service])[0]
            llm_service = self.resolve_dependencies(llm_service_cls)
        elif config.get("use_llm", False):
            llm_service = self.resolve_dependencies(GoogleGeminiService)

        # Inject llm service into artifact_dict so it can be picked up by processors, etc.
        artifact_dict["llm_service"] = llm_service
        self.llm_service = llm_service

        self.artifact_dict = artifact_dict
        self.renderer = renderer

        processor_list = self.initialize_processors(processor_list)
        self.processor_list = processor_list

        self.layout_builder_class = LayoutBuilder
        if self.use_llm:
            self.layout_builder_class = LLMLayoutBuilder

    @cache
    def build_document(self, filepath: str):
        provider_cls = provider_from_filepath(filepath)
        layout_builder = self.resolve_dependencies(self.layout_builder_class)
        line_builder = self.resolve_dependencies(LineBuilder)
        ocr_builder = self.resolve_dependencies(OcrBuilder)
        with provider_cls(filepath, self.config) as provider:
            document = DocumentBuilder(self.config)(provider, layout_builder, line_builder, ocr_builder)
        structure_builder_cls = self.resolve_dependencies(StructureBuilder)
        structure_builder_cls(document)

<<<<<<< HEAD
        # close pdf file on Windows
        if os.name == "nt":
            pdf_provider.cleanup_pdf_doc()

        for processor_cls in self.processor_list:
            processor = self.resolve_dependencies(processor_cls)
=======
        for processor in self.processor_list:
>>>>>>> b75c4042
            processor(document)

        return document

    def __call__(self, filepath: str):
        document = self.build_document(filepath)
        renderer = self.resolve_dependencies(self.renderer)
        return renderer(document)<|MERGE_RESOLUTION|>--- conflicted
+++ resolved
@@ -143,16 +143,7 @@
         structure_builder_cls = self.resolve_dependencies(StructureBuilder)
         structure_builder_cls(document)
 
-<<<<<<< HEAD
-        # close pdf file on Windows
-        if os.name == "nt":
-            pdf_provider.cleanup_pdf_doc()
-
-        for processor_cls in self.processor_list:
-            processor = self.resolve_dependencies(processor_cls)
-=======
         for processor in self.processor_list:
->>>>>>> b75c4042
             processor(document)
 
         return document
