from __future__ import annotations

<<<<<<< HEAD
from typing import Optional, List, Any
import re
=======
from typing import TYPE_CHECKING, Any, List, Literal, Optional
>>>>>>> e6629720

from pydantic import BaseModel, ConfigDict, field_validator

from marker.v2.schema import BlockTypes
from marker.v2.schema.polygon import PolygonBox

if TYPE_CHECKING:
    from marker.v2.schema.document import Document


class BlockOutput(BaseModel):
    html: str
    polygon: PolygonBox
    id: BlockId
    children: List[BlockOutput] | None = None


class BlockId(BaseModel):
    page_id: int
    block_id: int | None = None
    block_type: BlockTypes | None = None

    def __str__(self):
        if self.block_type is None or self.block_id is None:
            return f"/page/{self.page_id}"
        return f"/page/{self.page_id}/{self.block_type.name}/{self.block_id}"

    def __repr__(self):
        return str(self)

    def __eq__(self, other):
        if not isinstance(other, (BlockId, str)):
            return NotImplemented

        if isinstance(other, str):
            return str(self) == other
        else:
            return self.page_id == other.page_id and self.block_id == other.block_id and self.block_type == other.block_type

    @field_validator("block_type")
    @classmethod
    def validate_block_type(cls, v):
        from marker.v2.schema import BlockTypes
        if not v in BlockTypes:
            raise ValueError(f"Invalid block type: {v}")
        return v

    def to_path(self):
        return str(self).replace('/', '_')


class Block(BaseModel):
    polygon: PolygonBox
    block_type: Optional[BlockTypes] = None
    block_id: Optional[int] = None
    page_id: Optional[int] = None
    text_extraction_method: Optional[Literal['pdftext', 'surya']] = None
    structure: List[BlockId] | None = None  # The top-level page structure, which is the block ids in order
    rendered: Any | None = None  # The rendered output of the block

    model_config = ConfigDict(arbitrary_types_allowed=True)

    @property
    def id(self) -> BlockId:
        return BlockId(
            page_id=self.page_id,
            block_id=self.block_id,
            block_type=self.block_type
        )

    def add_structure(self, block: Block):
        if self.structure is None:
            self.structure = [block.id]
        else:
            self.structure.append(block.id)

    def update_structure_item(self, old_id: BlockId, new_id: BlockId):
        if self.structure is not None:
            for i, item in enumerate(self.structure):
                if item == old_id:
                    self.structure[i] = new_id
                    break

    def remove_structure_items(self, block_ids: List[BlockId]):
        if self.structure is not None:
            self.structure = [item for item in self.structure if item not in block_ids]

    def raw_text(self, document: Document) -> str:
        from marker.v2.schema.text.line import Line
        from marker.v2.schema.text.span import Span

        if self.structure is None:
            if isinstance(self, Span):
                return self.text
            else:
                return ""

        text = ""
        for block_id in self.structure:
            block = document.get_block(block_id)
            text += block.raw_text(document)
            if isinstance(block, Line):
                text += "\n"
        return text

    def assemble_html(self, child_blocks, parent_structure=None):
        template = ""
        for c in child_blocks:
            template += f"<content-ref src='{c.id}'></content-ref>"
        return template

    def render(self, document, parent_structure):
        child_content = []
        if self.structure is not None and len(self.structure) > 0:
            for block_id in self.structure:
                block = document.get_block(block_id)
                child_content.append(block.render(document, self.structure))

        return BlockOutput(
            html=self.assemble_html(child_content, parent_structure),
            polygon=self.polygon,
            id=self.id,
            children=child_content
        )<|MERGE_RESOLUTION|>--- conflicted
+++ resolved
@@ -1,11 +1,6 @@
 from __future__ import annotations
 
-<<<<<<< HEAD
-from typing import Optional, List, Any
-import re
-=======
 from typing import TYPE_CHECKING, Any, List, Literal, Optional
->>>>>>> e6629720
 
 from pydantic import BaseModel, ConfigDict, field_validator
 
